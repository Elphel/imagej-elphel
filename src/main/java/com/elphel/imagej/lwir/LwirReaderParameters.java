--- conflicted
+++ resolved
@@ -114,12 +114,8 @@
 		properties.setProperty(prefix+"max_mismatch_ms",     this.max_mismatch_ms+"");
 		properties.setProperty(prefix+"max_frame_diff",      this.max_frame_diff+"");
 		properties.setProperty(prefix+"debug_level",         this.debug_level+"");
-<<<<<<< HEAD
 		properties.setProperty(prefix+"selected_channels",   arr_to_str(this.selected_channels));
-=======
 		properties.setProperty(prefix+"show_images",         this.show_images+"");
-
->>>>>>> 13959a97
 
 	}
 
@@ -148,12 +144,8 @@
 		if (properties.getProperty(prefix+"max_mismatch_ms")!=null)     this.max_mismatch_ms=Double.parseDouble(properties.getProperty(prefix+"max_mismatch_ms"));
 		if (properties.getProperty(prefix+"max_frame_diff")!=null)      this.max_frame_diff=Integer.parseInt(properties.getProperty(prefix+"max_frame_diff"));
 		if (properties.getProperty(prefix+"debug_level")!=null)         this.debug_level=Integer.parseInt(properties.getProperty(prefix+"debug_level"));
-<<<<<<< HEAD
 		if (properties.getProperty(prefix+"selected_channels")!=null)   this.selected_channels=str_to_barr(properties.getProperty(prefix+"selected_channels"));
-=======
 		if (properties.getProperty(prefix+"show_images")!=null)         this.show_images= Boolean.parseBoolean(properties.getProperty(prefix+"show_images"));
-		
->>>>>>> 13959a97
 		parameters_updated = true;
 	}
 	@Override
@@ -183,11 +175,8 @@
 		lrp.max_mismatch_ms=           this.max_mismatch_ms;
 		lrp.max_frame_diff=            this.max_frame_diff;
 		lrp.debug_level=               this.debug_level;
-<<<<<<< HEAD
 		lrp.selected_channels =        this.selected_channels.clone();
-=======
 		lrp.show_images =              this.show_images;
->>>>>>> 13959a97
 		return lrp;
 	}
 
@@ -224,11 +213,8 @@
 				(lrp.max_mismatch_ms == this.max_mismatch_ms) &&
 				(lrp.max_frame_diff == this.max_frame_diff) &&
 				(lrp.debug_level ==    this.debug_level) &&
-<<<<<<< HEAD
 				(java.util.Arrays.equals(lrp.selected_channels, this.selected_channels));
-=======
 				(lrp.show_images ==    this.show_images);
->>>>>>> 13959a97
 	}
 
 	@Override
@@ -287,13 +273,9 @@
 		gd.addNumericField("VNIR lag",      this.vnir_lag,     0,3,"","Visible camera lag (in frames) relative to LWIR one");
 		gd.addNumericField("Max mismatch",  this.max_mismatch_ms,    3,6,"ms","Maximal mismatch between image timestamps. Larger mismatch requires LWIR sinsor reinitialization");
 		gd.addNumericField("Max frame diff",this.max_frame_diff,     0,3,"","Maximal difference in frames between simultaneously acquired channels as calculated from the timestamps");
-<<<<<<< HEAD
 		gd.addNumericField("Debug level",   this.debug_level,        0,3,"","Image acquisition log level: -3: OFF, -2:FATAL, -1:ERROR, 0:WARN, 1:INFO, 2:DEBUG");
 		gd.addStringField ("Selected channels", arr_to_str(this.selected_channels), 20, "Space-separated channel selection (1 - selected, 0 - unselected)");
-=======
-		gd.addNumericField("Debug level",   this.debug_level,         0,3,"","Image acquisition log level: -3: OFF, -2:FATAL, -1:ERROR, 0:WARN, 1:INFO, 2:DEBUG");
 		gd.addCheckbox    ("Show images",   this.show_images, "Show acquired images after averaging)");
->>>>>>> 13959a97
 	}
 
 	public void dialogAnswers(GenericJTabbedDialog gd) {
@@ -321,12 +303,8 @@
 		this.max_mismatch_ms =              gd.getNextNumber();
 		this.max_frame_diff =         (int) gd.getNextNumber();
 		this.debug_level =            (int) gd.getNextNumber();
-<<<<<<< HEAD
 		this.selected_channels =            str_to_barr(gd.getNextString());
-=======
 		this.show_images =                  gd.getNextBoolean();
-		
->>>>>>> 13959a97
 		parameters_updated = true;
 	}
 
