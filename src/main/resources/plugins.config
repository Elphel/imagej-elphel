# Name: Elphel Image Processing
# Author: Andrey Filippov
# Version: 1.0.0

# A single .jar file can contain multiple plugins, specified in separate lines.
#
# The format is: <menu>, "<menu label>", <class name>
#
# If something like ("<arg>") is appended to the class name, the setup() method
# will get that as arg parameter; otherwise arg is simply the empty string.
#Process, "Process Pixels", Process_Pixels
Process, "Aberration Calibration", Aberration_Calibration
<<<<<<< HEAD
Plugins, "Aberration Calibration", Aberration_Calibration
Process, "Aberration Correction", Aberration_Correction
Process, "Eyesis Correction", Eyesis_Correction
Process, "JP46 Reader camera", JP46_Reader_camera
=======
#Plugins, "Aberration Calibration", Aberration_Calibration
#Process, "Aberration Correction", Aberration_Correction
Process, "Eyesis Correction", Eyesis_Correction
#Process, "JP46 Reader camera", JP46_Reader_camera
>>>>>>> 3d9ac013
<|MERGE_RESOLUTION|>--- conflicted
+++ resolved
@@ -8,16 +8,9 @@
 #
 # If something like ("<arg>") is appended to the class name, the setup() method
 # will get that as arg parameter; otherwise arg is simply the empty string.
-#Process, "Process Pixels", Process_Pixels
+Process, "Process Pixels", Process_Pixels
 Process, "Aberration Calibration", Aberration_Calibration
-<<<<<<< HEAD
-Plugins, "Aberration Calibration", Aberration_Calibration
-Process, "Aberration Correction", Aberration_Correction
-Process, "Eyesis Correction", Eyesis_Correction
-Process, "JP46 Reader camera", JP46_Reader_camera
-=======
 #Plugins, "Aberration Calibration", Aberration_Calibration
 #Process, "Aberration Correction", Aberration_Correction
 Process, "Eyesis Correction", Eyesis_Correction
-#Process, "JP46 Reader camera", JP46_Reader_camera
->>>>>>> 3d9ac013
+#Process, "JP46 Reader camera", JP46_Reader_camera